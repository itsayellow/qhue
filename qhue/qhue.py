--- conflicted
+++ resolved
@@ -49,15 +49,6 @@
         # then send them as parameters to the bridge. This allows for
         # "escaping" of keywords that might conflict with Python syntax
         # or with the specially-handled keyword "http_method".
-<<<<<<< HEAD
-        kwargs = {(k[:-1] if k.endswith('_') else k): v for k, v in kwargs.items()}
-        if http_method == 'put':
-            r = requests.put(url, data=json.dumps(kwargs, separators=(',', ':'), default=list), timeout=self.timeout)
-        elif http_method == 'post':
-            r = requests.post(url, data=json.dumps(kwargs, separators=(',', ':'), default=list), timeout=self.timeout)
-        elif http_method == 'delete':
-            r = requests.delete(url, timeout=self.timeout)
-=======
         kwargs = {(k[:-1] if k.endswith("_") else k): v for k, v in kwargs.items()}
         if http_method == "put":
             r = self.session.put(url, data=json.dumps(kwargs, default=list), timeout=self.timeout)
@@ -65,7 +56,6 @@
             r = self.session.post(url, data=json.dumps(kwargs, default=list), timeout=self.timeout)
         elif http_method == "delete":
             r = self.session.delete(url, timeout=self.timeout)
->>>>>>> c322310f
         else:
             r = self.session.get(url, timeout=self.timeout)
         if r.status_code != 200:
